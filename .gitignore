*.idea
/.idea/*
*.log
*.log.*
.env
.venv
env/
venv/
ENV/
*.spec
*.iml
vcs.xml
__pycache__
/__pycache__/*

.vscode/
.ruff_cache/

<<<<<<< HEAD
=======
# pyenv/ 
# python==3.10.13 in my local
.python-version
>>>>>>> f8027ae4
# disable output folder
output/ <|MERGE_RESOLUTION|>--- conflicted
+++ resolved
@@ -16,11 +16,8 @@
 .vscode/
 .ruff_cache/
 
-<<<<<<< HEAD
-=======
 # pyenv/ 
 # python==3.10.13 in my local
 .python-version
->>>>>>> f8027ae4
 # disable output folder
 output/ 